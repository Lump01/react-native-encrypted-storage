--- conflicted
+++ resolved
@@ -1,4 +1,3 @@
-<<<<<<< HEAD
 buildscript {
   repositories {
     google()
@@ -8,29 +7,6 @@
   dependencies {
     classpath 'com.android.tools.build:gradle:4.1.1'
   }
-=======
-import groovy.json.JsonSlurper
-
-// android/build.gradle
-
-// based on:
-//
-// * https://github.com/facebook/react-native/blob/0.60-stable/template/android/build.gradle
-//   original location:
-//   - https://github.com/facebook/react-native/blob/0.58-stable/local-cli/templates/HelloWorld/android/build.gradle
-//
-// * https://github.com/facebook/react-native/blob/0.60-stable/template/android/app/build.gradle
-//   original location:
-//   - https://github.com/facebook/react-native/blob/0.58-stable/local-cli/templates/HelloWorld/android/app/build.gradle
-
-def DEFAULT_COMPILE_SDK_VERSION = 29
-def DEFAULT_BUILD_TOOLS_VERSION = '28.0.3'
-def DEFAULT_MIN_SDK_VERSION = 21
-def DEFAULT_TARGET_SDK_VERSION = 29
-
-def safeExtGet(prop, fallback) {
-    rootProject.ext.has(prop) ? rootProject.ext.get(prop) : fallback
->>>>>>> a188cef8
 }
 
 apply plugin: 'com.android.library'
@@ -44,15 +20,15 @@
 }
 
 android {
-<<<<<<< HEAD
   compileSdkVersion getExtOrIntegerDefault('compileSdkVersion')
   buildToolsVersion getExtOrDefault('buildToolsVersion')
+  
   defaultConfig {
-    minSdkVersion 23
+    minSdkVersion 21
     targetSdkVersion getExtOrIntegerDefault('targetSdkVersion')
-    versionCode 300
+    versionCode 41
     versionName "3.0.0"
-
+    testInstrumentationRunner "androidx.test.runner.AndroidJUnitRunner"
   }
 
   buildTypes {
@@ -61,31 +37,13 @@
     }
   }
   lintOptions {
+    abortOnError false
     disable 'GradleCompatible'
   }
   compileOptions {
     sourceCompatibility JavaVersion.VERSION_1_8
     targetCompatibility JavaVersion.VERSION_1_8
   }
-=======
-    compileSdkVersion safeExtGet('compileSdkVersion', DEFAULT_COMPILE_SDK_VERSION)
-    buildToolsVersion safeExtGet('buildToolsVersion', DEFAULT_BUILD_TOOLS_VERSION)
-
-    defaultConfig {
-        minSdkVersion safeExtGet('minSdkVersion', DEFAULT_MIN_SDK_VERSION)
-        targetSdkVersion safeExtGet('targetSdkVersion', DEFAULT_TARGET_SDK_VERSION)
-        versionCode 41
-        versionName "3.0.0"
-        testInstrumentationRunner "androidx.test.runner.AndroidJUnitRunner"
-    }
-    lintOptions {
-        abortOnError false
-    }
-    compileOptions {
-        sourceCompatibility JavaVersion.VERSION_1_8
-        targetCompatibility JavaVersion.VERSION_1_8
-    }
->>>>>>> a188cef8
 }
 
 repositories {
@@ -112,7 +70,6 @@
       name androidSourcesName
     }
 
-<<<<<<< HEAD
     logger.info(":${project.name}:reactNativeAndroidRoot ${defaultDir.canonicalPath}")
     found = true
   } else {
@@ -136,34 +93,6 @@
         maven {
           url androidPrebuiltBinaryDir.toString()
           name androidSourcesName
-=======
-    implementation "androidx.security:security-crypto:1.1.0-alpha03"
-
-    testImplementation 'junit:junit:4.13.1'
-    androidTestImplementation 'androidx.test.ext:junit:1.1.2'
-    //noinspection GradleDependency
-    androidTestImplementation 'org.mockito:mockito-android:3.4.6'
-    androidTestImplementation 'androidx.test.espresso:espresso-core:3.3.0'
-}
-
-def configureReactNativePom(def pom) {
-    def packageJson = new JsonSlurper().parseText(file('../package.json').text)
-
-    pom.project {
-        name packageJson.title
-        artifactId packageJson.name
-        version = packageJson.version
-        group = "com.emeraldsanto.encrypted-storage"
-        description packageJson.description
-        url packageJson.repository.baseUrl
-
-        licenses {
-            license {
-                name packageJson.license
-                url packageJson.repository.baseUrl + '/blob/master/' + packageJson.licenseFilename
-                distribution 'repo'
-            }
->>>>>>> a188cef8
         }
 
         logger.info(":${project.name}:reactNativeAndroidRoot ${androidPrebuiltBinaryDir.canonicalPath}")
@@ -193,4 +122,11 @@
   api 'com.facebook.react:react-native:+'
 
   implementation "androidx.security:security-crypto:1.1.0-alpha03"
+
+  testImplementation 'junit:junit:4.13.1'
+
+  androidTestImplementation 'androidx.test.ext:junit:1.1.2'
+  //noinspection GradleDependency
+  androidTestImplementation 'org.mockito:mockito-android:3.4.6'
+  androidTestImplementation 'androidx.test.espresso:espresso-core:3.3.0'
 }