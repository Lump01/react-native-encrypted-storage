--- conflicted
+++ resolved
@@ -1,11 +1,7 @@
 {
   "name": "react-native-encrypted-storage",
   "title": "React Native Encrypted Storage",
-<<<<<<< HEAD
-  "version": "2.0.1",
-=======
   "version": "2.1.0",
->>>>>>> 1aaa5eff
   "description": "A React Native wrapper over SharedPreferences and Keychain to provide a secure alternative to Async Storage",
   "main": "./lib/index.js",
   "types": "./types/index.d.ts",
